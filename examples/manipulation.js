--- conflicted
+++ resolved
@@ -42,15 +42,9 @@
         bodyD = Bodies.rectangle(400, 200, 50, 50),
         bodyE = Bodies.rectangle(550, 200, 50, 50),
         bodyF = Bodies.rectangle(700, 200, 50, 50),
-<<<<<<< HEAD
-        bodyG = Bodies.circle(400, 100, 25),
-        partA = Bodies.rectangle(600, 200, 120 * 0.8, 50 * 0.8),
-        partB = Bodies.rectangle(660, 200, 50 * 0.8, 190 * 0.8),
-=======
         bodyG = Bodies.circle(400, 100, 25, { render: { fillStyle: '#060a19' } }),
-        partA = Bodies.rectangle(600, 200, 120, 50, { render: { fillStyle: '#060a19' } }),
-        partB = Bodies.rectangle(660, 200, 50, 190, { render: { fillStyle: '#060a19' } }),
->>>>>>> 142b7de7
+        partA = Bodies.rectangle(600, 200, 120 * 0.8, 50 * 0.8, { render: { fillStyle: '#060a19' } }),
+        partB = Bodies.rectangle(660, 200, 50 * 0.8, 190 * 0.8, { render: { fillStyle: '#060a19' } }),
         compound = Body.create({
             parts: [partA, partB],
             isStatic: true
