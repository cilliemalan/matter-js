--- conflicted
+++ resolved
@@ -34,14 +34,8 @@
     Runner.run(runner, engine);
 
     // add bodies
-<<<<<<< HEAD
-    var body = Bodies.rectangle(400, 500, 200, 60, { isStatic: true, chamfer: 10 }),
+    var body = Bodies.rectangle(400, 500, 200, 60, { isStatic: true, chamfer: 10, isStatic: true, chamfer: 10, render: { fillStyle: '#060a19' } }),
         size = 50;
-=======
-    var body = Bodies.rectangle(400, 500, 200, 60, { isStatic: true, chamfer: 10, render: { fillStyle: '#060a19' } }),
-        size = 50,
-        counter = -1;
->>>>>>> 142b7de7
 
     var stack = Composites.stack(350, 470 - 6 * size, 1, 6, 0, 0, function(x, y) {
         return Bodies.rectangle(x, y, size * 2, size, {
