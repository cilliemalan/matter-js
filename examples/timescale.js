--- conflicted
+++ resolved
@@ -94,21 +94,11 @@
         restitution: 0.8
     };
     
-<<<<<<< HEAD
-    World.add(world, Composites.stack(20, 100, 15, 3, 20, 40, function(x, y) {
-        return Bodies.circle(x, y, Common.random(10, 20), bodyOptions);
-    }));
-
-    World.add(world, Composites.stack(50, 50, 8, 3, 0, 0, function(x, y) {
-=======
-    // add some small bouncy circles... remember Swordfish?
     Composite.add(world, Composites.stack(20, 100, 15, 3, 20, 40, function(x, y) {
         return Bodies.circle(x, y, Common.random(10, 20), bodyOptions);
     }));
 
-    // add some larger random bouncy objects
     Composite.add(world, Composites.stack(50, 50, 8, 3, 0, 0, function(x, y) {
->>>>>>> 039212a5
         switch (Math.round(Common.random(0, 1))) {
 
         case 0:
