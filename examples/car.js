var Example = Example || {};

Example.car = function() {
    var Engine = Matter.Engine,
        Render = Matter.Render,
        Runner = Matter.Runner,
        Composites = Matter.Composites,
        MouseConstraint = Matter.MouseConstraint,
        Mouse = Matter.Mouse,
        Composite = Matter.Composite,
        Bodies = Matter.Bodies;

    // create engine
    var engine = Engine.create(),
        world = engine.world;

    // create renderer
    var render = Render.create({
        element: document.body,
        engine: engine,
        options: {
            width: 800,
            height: 600,
            showAngleIndicator: true,
            showCollisions: true
        }
    });

    Render.run(render);

    // create runner
    var runner = Runner.create();
    Runner.run(runner, engine);

    // add bodies
    Composite.add(world, [
        // walls
        Bodies.rectangle(400, 0, 800, 50, { isStatic: true }),
        Bodies.rectangle(400, 600, 800, 50, { isStatic: true }),
        Bodies.rectangle(800, 300, 50, 600, { isStatic: true }),
        Bodies.rectangle(0, 300, 50, 600, { isStatic: true })
    ]);

    // see car function defined later in this file
    var scale = 0.9;
<<<<<<< HEAD
    World.add(world, Composites.car(150, 80, 150 * scale, 30 * scale, 30 * scale));
=======
    Composite.add(world, Example.car.car(150, 100, 150 * scale, 30 * scale, 30 * scale));
>>>>>>> 039212a5
    
    scale = 0.8;
    Composite.add(world, Example.car.car(350, 300, 150 * scale, 30 * scale, 30 * scale));
    
    Composite.add(world, [
        Bodies.rectangle(200, 150, 400, 20, { isStatic: true, angle: Math.PI * 0.06, render: { fillStyle: '#060a19' }}),
        Bodies.rectangle(500, 350, 650, 20, { isStatic: true, angle: -Math.PI * 0.06, render: { fillStyle: '#060a19' }}),
        Bodies.rectangle(300, 560, 600, 20, { isStatic: true, angle: Math.PI * 0.04, render: { fillStyle: '#060a19' }})
    ]);

    // add mouse control
    var mouse = Mouse.create(render.canvas),
        mouseConstraint = MouseConstraint.create(engine, {
            mouse: mouse,
            constraint: {
                stiffness: 0.2,
                render: {
                    visible: false
                }
            }
        });

    Composite.add(world, mouseConstraint);

    // keep the mouse in sync with rendering
    render.mouse = mouse;

    // fit the render viewport to the scene
    Render.lookAt(render, {
        min: { x: 0, y: 0 },
        max: { x: 800, y: 600 }
    });

    // context for MatterTools.Demo
    return {
        engine: engine,
        runner: runner,
        render: render,
        canvas: render.canvas,
        stop: function() {
            Matter.Render.stop(render);
            Matter.Runner.stop(runner);
        }
    };
};

Example.car.title = 'Car';
Example.car.for = '>=0.14.2';

/**
* Creates a composite with simple car setup of bodies and constraints.
* @method car
* @param {number} xx
* @param {number} yy
* @param {number} width
* @param {number} height
* @param {number} wheelSize
* @return {composite} A new composite car body
*/
Example.car.car = function(xx, yy, width, height, wheelSize) {
    var Body = Matter.Body,
        Bodies = Matter.Bodies,
        Composite = Matter.Composite,
        Constraint = Matter.Constraint;

    var group = Body.nextGroup(true),
        wheelBase = 20,
        wheelAOffset = -width * 0.5 + wheelBase,
        wheelBOffset = width * 0.5 - wheelBase,
        wheelYOffset = 0;

    var car = Composite.create({ label: 'Car' }),
        body = Bodies.rectangle(xx, yy, width, height, { 
            collisionFilter: {
                group: group
            },
            chamfer: {
                radius: height * 0.5
            },
            density: 0.0002
        });

    var wheelA = Bodies.circle(xx + wheelAOffset, yy + wheelYOffset, wheelSize, { 
        collisionFilter: {
            group: group
        },
        friction: 0.8
    });
                
    var wheelB = Bodies.circle(xx + wheelBOffset, yy + wheelYOffset, wheelSize, { 
        collisionFilter: {
            group: group
        },
        friction: 0.8
    });
                
    var axelA = Constraint.create({
        bodyB: body,
        pointB: { x: wheelAOffset, y: wheelYOffset },
        bodyA: wheelA,
        stiffness: 1,
        length: 0
    });
                    
    var axelB = Constraint.create({
        bodyB: body,
        pointB: { x: wheelBOffset, y: wheelYOffset },
        bodyA: wheelB,
        stiffness: 1,
        length: 0
    });
    
    Composite.addBody(car, body);
    Composite.addBody(car, wheelA);
    Composite.addBody(car, wheelB);
    Composite.addConstraint(car, axelA);
    Composite.addConstraint(car, axelB);

    return car;
};

if (typeof module !== 'undefined') {
    module.exports = Example.car;
}<|MERGE_RESOLUTION|>--- conflicted
+++ resolved
@@ -43,11 +43,7 @@
 
     // see car function defined later in this file
     var scale = 0.9;
-<<<<<<< HEAD
-    World.add(world, Composites.car(150, 80, 150 * scale, 30 * scale, 30 * scale));
-=======
     Composite.add(world, Example.car.car(150, 100, 150 * scale, 30 * scale, 30 * scale));
->>>>>>> 039212a5
     
     scale = 0.8;
     Composite.add(world, Example.car.car(350, 300, 150 * scale, 30 * scale, 30 * scale));
