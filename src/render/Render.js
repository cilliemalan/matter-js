--- conflicted
+++ resolved
@@ -458,12 +458,6 @@
      * @param {RenderingContext} context
      * @param {Number} time
      */
-<<<<<<< HEAD
-    Render.debug = function(render, context) {
-        var c = context,
-            engine = render.engine,
-            options = render.options;
-=======
     Render.stats = function(render, context, time) {
         var engine = render.engine,
             world = engine.world,
@@ -478,7 +472,6 @@
         for (var i = 0; i < bodies.length; i += 1) {
             parts += bodies[i].parts.length;
         }
->>>>>>> c06c1073
 
         // sections
         var sections = {
@@ -489,11 +482,6 @@
             'Pair': engine.pairs.list.length
         };
 
-<<<<<<< HEAD
-            render.debugString = text;
-            render.debugTimestamp = engine.timing.timestamp;
-        }
-=======
         // background
         context.fillStyle = '#0e0f19';
         context.fillRect(x, y, width * 5.5, height);
@@ -568,7 +556,6 @@
             Render._goodDelta / lastEngineDelta,
             function(i) { return (engineDeltaHistory[i] / engineDeltaMean) - 1; }
         );
->>>>>>> c06c1073
 
         // show engine update time
         Render.status(
