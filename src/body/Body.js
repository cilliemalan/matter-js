--- conflicted
+++ resolved
@@ -477,28 +477,9 @@
             // update properties
             part.axes = Axes.fromVertices(part.vertices);
 
-<<<<<<< HEAD
             if (!body.isStatic) {
                 part.area = Vertices.area(part.vertices);
                 Body.setMass(part, body.density * part.area);
-=======
-            // reset force buffers
-            body.force.x = 0;
-            body.force.y = 0;
-            body.torque = 0;
-        }
-    };
-
-    /**
-     * Applies a mass dependant force to all given bodies.
-     * @method applyGravityAll
-     * @param {body[]} bodies
-     * @param {vector} gravity
-     */
-    Body.applyGravityAll = function(bodies, gravity) {
-        for (var i = 0; i < bodies.length; i++) {
-            var body = bodies[i];
->>>>>>> a940d968
 
                 // update inertia (requires vertices to be at origin)
                 Vertices.translate(part.vertices, { x: -part.position.x, y: -part.position.y });
@@ -509,33 +490,6 @@
             // update bounds
             Bounds.update(part.bounds, part.vertices, body.velocity);
         }
-<<<<<<< HEAD
-=======
-    };
-
-    /**
-     * Applies `Body.update` to all given `bodies`.
-     * @method updateAll
-     * @param {body[]} bodies
-     * @param {number} deltaTime 
-     * The amount of time elapsed between updates
-     * @param {number} timeScale
-     * @param {number} correction 
-     * The Verlet correction factor (deltaTime / lastDeltaTime)
-     * @param {bounds} worldBounds
-     */
-    Body.updateAll = function(bodies, deltaTime, timeScale, correction, worldBounds) {
-        for (var i = 0; i < bodies.length; i++) {
-            var body = bodies[i];
-
-            if (body.isStatic || body.isSleeping)
-                continue;
-
-            // don't update out of world bodies
-            if (body.bounds.max.x < worldBounds.min.x || body.bounds.min.x > worldBounds.max.x
-                || body.bounds.max.y < worldBounds.min.y || body.bounds.min.y > worldBounds.max.y)
-                continue;
->>>>>>> a940d968
 
         if (!body.isStatic) {
             var total = _totalProperties(body);
