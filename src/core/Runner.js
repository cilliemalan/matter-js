/**
* The `Matter.Runner` module is an optional utility which provides a game loop, 
* that handles continuously updating a `Matter.Engine` for you within a browser.
* It is intended for development and debugging purposes, but may also be suitable for simple games.
* If you are using your own game loop instead, then you do not need the `Matter.Runner` module.
* Instead just call `Engine.update(engine, delta)` in your own loop.
*
* See the included usage [examples](https://github.com/liabru/matter-js/tree/master/examples).
*
* @class Runner
*/

var Runner = {};

module.exports = Runner;

var Events = require('./Events');
var Engine = require('./Engine');
var Common = require('./Common');

(function() {

    var _requestAnimationFrame,
        _cancelAnimationFrame;

    if (typeof window !== 'undefined') {
        _requestAnimationFrame = window.requestAnimationFrame || window.webkitRequestAnimationFrame
                                      || window.mozRequestAnimationFrame || window.msRequestAnimationFrame;
   
        _cancelAnimationFrame = window.cancelAnimationFrame || window.mozCancelAnimationFrame 
                                      || window.webkitCancelAnimationFrame || window.msCancelAnimationFrame;
    }

    if (!_requestAnimationFrame) {
        var _frameTimeout;

        _requestAnimationFrame = function(callback){ 
            _frameTimeout = setTimeout(function() { 
                callback(Common.now()); 
            }, 1000 / 60);
        };

        _cancelAnimationFrame = function() {
            clearTimeout(_frameTimeout);
        };
    }

    /**
     * Creates a new Runner. The options parameter is an object that specifies any properties you wish to override the defaults.
     * @method create
     * @param {} options
     */
    Runner.create = function(options) {
        var defaults = {
            substeps: 1,
            fps: 60,
            deltaSampleSize: 60,
            counterTimestamp: 0,
            frameCounter: 0,
            deltaHistory: [],
            timePrev: null,
            frameRequestId: null,
            isFixed: false,
            enabled: true
        };

        var runner = Common.extend(defaults, options);

        runner.delta = runner.delta || 1000 / runner.fps;
        runner.deltaMin = runner.deltaMin || 1000 / runner.fps;
        runner.deltaMax = runner.deltaMax || 1000 / (runner.fps * 0.5);
        runner.fps = 1000 / runner.delta;

        return runner;
    };

    /**
     * Continuously ticks a `Matter.Engine` by calling `Runner.tick` on the `requestAnimationFrame` event.
     * @method run
     * @param {engine} engine
     */
    Runner.run = function(runner, engine) {
        // create runner if engine is first argument
        if (typeof runner.positionIterations !== 'undefined') {
            engine = runner;
            runner = Runner.create();
        }

        (function run(time){
            runner.frameRequestId = _requestAnimationFrame(run);

            if (time && runner.enabled) {
                Runner.tick(runner, engine, time);
            }
        })();

        return runner;
    };

    /**
     * A game loop utility that updates the engine and renderer by one step (a 'tick').
<<<<<<< HEAD
     * Features delta smoothing and fixed or dynamic timing.
     * Triggers `beforeTick`, `tick` and `afterTick` events on the engine.
=======
     * Features delta smoothing, time correction and fixed or dynamic timing.
>>>>>>> 039212a5
     * Consider just `Engine.update(engine, delta)` if you're using your own loop.
     * @method tick
     * @param {runner} runner
     * @param {engine} engine
     * @param {number} time
     */
    Runner.tick = function(runner, engine, time) {
        var timing = engine.timing,
            delta;

<<<<<<< HEAD
=======
        // create an event object
        var event = {
            timestamp: timing.timestamp
        };

        Events.trigger(runner, 'beforeTick', event);

>>>>>>> 039212a5
        if (runner.isFixed) {
            // fixed timestep
            delta = runner.delta;
        } else {
            // dynamic timestep based on wall clock between calls
            delta = (time - runner.timePrev) || runner.delta;
            runner.timePrev = time;

            // optimistically filter delta over a few frames, to improve stability
            runner.deltaHistory.push(delta);
            runner.deltaHistory = runner.deltaHistory.slice(-runner.deltaSampleSize);
            delta = Math.min.apply(null, runner.deltaHistory);

            // limit delta
            delta = delta < runner.deltaMin ? runner.deltaMin : delta;
            delta = delta > runner.deltaMax ? runner.deltaMax : delta;

            // update engine timing object
            runner.delta = delta;
        }

        // create an event object
        var event = {
            timestamp: timing.timestamp
        };

        Events.trigger(runner, 'beforeTick', event);
        Events.trigger(engine, 'beforeTick', event); // @deprecated

        // fps counter
        runner.frameCounter += 1;
        if (time - runner.counterTimestamp >= 1000) {
            runner.fps = runner.frameCounter * ((time - runner.counterTimestamp) / 1000);
            runner.counterTimestamp = time;
            runner.frameCounter = 0;
        }

        Events.trigger(runner, 'tick', event);

        // update
        Events.trigger(runner, 'beforeUpdate', event);

        var substeps = runner.substeps,
            subDelta = delta / substeps;

        for (var i = 0; i < substeps; i += 1) {
            Engine.update(engine, subDelta);
        }

        Events.trigger(runner, 'afterUpdate', event);

        Events.trigger(runner, 'afterTick', event);
    };

    /**
     * Ends execution of `Runner.run` on the given `runner`, by canceling the animation frame request event loop.
     * If you wish to only temporarily pause the engine, see `engine.enabled` instead.
     * @method stop
     * @param {runner} runner
     */
    Runner.stop = function(runner) {
        _cancelAnimationFrame(runner.frameRequestId);
    };

    /**
     * Alias for `Runner.run`.
     * @method start
     * @param {runner} runner
     * @param {engine} engine
     */
    Runner.start = function(runner, engine) {
        Runner.run(runner, engine);
    };

    /*
    *
    *  Events Documentation
    *
    */

    /**
    * Fired at the start of a tick, before any updates to the engine or timing
    *
    * @event beforeTick
    * @param {} event An event object
    * @param {number} event.timestamp The engine.timing.timestamp of the event
    * @param {} event.source The source object of the event
    * @param {} event.name The name of the event
    */

    /**
    * Fired after engine timing updated, but just before update
    *
    * @event tick
    * @param {} event An event object
    * @param {number} event.timestamp The engine.timing.timestamp of the event
    * @param {} event.source The source object of the event
    * @param {} event.name The name of the event
    */

    /**
    * Fired at the end of a tick, after engine update and after rendering
    *
    * @event afterTick
    * @param {} event An event object
    * @param {number} event.timestamp The engine.timing.timestamp of the event
    * @param {} event.source The source object of the event
    * @param {} event.name The name of the event
    */

    /**
    * Fired before update
    *
    * @event beforeUpdate
    * @param {} event An event object
    * @param {number} event.timestamp The engine.timing.timestamp of the event
    * @param {} event.source The source object of the event
    * @param {} event.name The name of the event
    */

    /**
    * Fired after update
    *
    * @event afterUpdate
    * @param {} event An event object
    * @param {number} event.timestamp The engine.timing.timestamp of the event
    * @param {} event.source The source object of the event
    * @param {} event.name The name of the event
    */

    /*
    *
    *  Properties Documentation
    *
    */

    /**
     * A flag that specifies whether the runner is running or not.
     *
     * @property enabled
     * @type boolean
     * @default true
     */

    /**
     * A `Number` integer that specifies the number of `Engine.update` calls made per-tick.
     * Increasing the number of substeps improves accuracy at the cost of performance.
     * By default `1` update is performed per tick with time `delta`.
     * If `substeps > 1` then `substeps` updates are made with `delta` being `delta / substeps`.
     * @property substeps
     * @type number
     * @default 1
     */

    /**
     * A `Boolean` that specifies if the runner should use a fixed timestep (otherwise it is variable).
     * If timing is fixed, then the apparent simulation speed will change depending on the frame rate (but behaviour will be deterministic).
     * If the timing is variable, then the apparent simulation speed will be constant (approximately, but at the cost of determininism).
     *
     * @property isFixed
     * @type boolean
     * @default false
     */

    /**
     * A `Number` that specifies the time step between updates in milliseconds.
     * If `engine.timing.isFixed` is set to `true`, then `delta` is fixed.
     * If it is `false`, then `delta` can dynamically change to maintain the correct apparent simulation speed.
     *
     * @property delta
     * @type number
     * @default 1000 / 60
     */

})();<|MERGE_RESOLUTION|>--- conflicted
+++ resolved
@@ -99,12 +99,7 @@
 
     /**
      * A game loop utility that updates the engine and renderer by one step (a 'tick').
-<<<<<<< HEAD
-     * Features delta smoothing and fixed or dynamic timing.
-     * Triggers `beforeTick`, `tick` and `afterTick` events on the engine.
-=======
      * Features delta smoothing, time correction and fixed or dynamic timing.
->>>>>>> 039212a5
      * Consider just `Engine.update(engine, delta)` if you're using your own loop.
      * @method tick
      * @param {runner} runner
@@ -115,8 +110,6 @@
         var timing = engine.timing,
             delta;
 
-<<<<<<< HEAD
-=======
         // create an event object
         var event = {
             timestamp: timing.timestamp
@@ -124,7 +117,6 @@
 
         Events.trigger(runner, 'beforeTick', event);
 
->>>>>>> 039212a5
         if (runner.isFixed) {
             // fixed timestep
             delta = runner.delta;
