--- conflicted
+++ resolved
@@ -50,16 +50,12 @@
             bodyB,
             normal,
             bodyBtoA,
-<<<<<<< HEAD
             contactShare,
             contactCount = {},
             tempA = Vector._temp[0],
             tempB = Vector._temp[1],
             tempC = Vector._temp[2],
             tempD = Vector._temp[3];
-=======
-            positionImpulse;
->>>>>>> a940d968
 
         // find impulses required to resolve penetration
         for (i = 0; i < pairs.length; i++) {
@@ -220,7 +216,7 @@
      * Description
      * @method solveVelocity
      * @param {pair[]} pairs
-     * @param {timescale} timeScale
+     * @param {number} timeScale
      */
     Resolver.solveVelocity = function(pairs, timeScale) {
         var timeScaleSquared = timeScale * timeScale,
