--- conflicted
+++ resolved
@@ -9,6 +9,8 @@
 module.exports = Resolver;
 
 var Vertices = require('../geometry/Vertices');
+var Vector = require('../geometry/Vector');
+var Common = require('../core/Common');
 var Bounds = require('../geometry/Bounds');
 
 (function() {
@@ -58,17 +60,10 @@
             normal,
             contactShare,
             positionImpulse,
-<<<<<<< HEAD
             timeScale = delta / Common._timeUnit,
             damping = Common.clamp(Resolver._positionDampen * timeScale, 0, 1),
-            tempA = Vector._temp[0],
-            tempB = Vector._temp[1],
-            tempC = Vector._temp[2],
-            tempD = Vector._temp[3];
-=======
             positionDampen = Resolver._positionDampen,
             pairsLength = pairs.length;
->>>>>>> 039212a5
 
         // find impulses required to resolve penetration
         for (i = 0; i < pairsLength; i++) {
@@ -230,7 +225,6 @@
      * @param {pair[]} pairs
      * @param {number} delta
      */
-<<<<<<< HEAD
     Resolver.solveVelocity = function(pairs, delta) {
         var timeScale = delta / Common._timeUnit,
             timeScale2 = timeScale * timeScale,
@@ -240,12 +234,8 @@
             tempB = Vector._temp[2],
             tempC = Vector._temp[3],
             tempD = Vector._temp[4],
-            tempE = Vector._temp[5];
-        
-        for (var i = 0; i < pairs.length; i++) {
-=======
-    Resolver.solveVelocity = function(pairs, timeScale) {
-        var timeScaleSquared = timeScale * timeScale,
+            tempE = Vector._temp[5],
+            timeScaleSquared = timeScale * timeScale,
             restingThresh = Resolver._restingThresh * timeScaleSquared,
             frictionNormalMultiplier = Resolver._frictionNormalMultiplier,
             restingThreshTangent = Resolver._restingThreshTangent * timeScaleSquared,
@@ -257,7 +247,6 @@
             j;
 
         for (i = 0; i < pairsLength; i++) {
->>>>>>> 039212a5
             var pair = pairs[i];
             
             if (!pair.isActive || pair.isSensor)
@@ -308,26 +297,24 @@
                     tangentVelocity = tangentX * relativeVelocityX + tangentY * relativeVelocityY;
 
                 // coulomb friction
-<<<<<<< HEAD
-                var tangentImpulse = tangentVelocity,
-                    maxFriction = Infinity;
-
-                if (tangentSpeed > pair.friction * pair.frictionStatic * normalForce * timeScale3) {
-                    maxFriction = tangentSpeed * timeScale;
-                    tangentImpulse = Common.clamp(
-                        pair.friction * tangentVelocityDirection * timeScale3,
-                        -maxFriction, maxFriction
-                    );
-=======
+                // var tangentImpulse = tangentVelocity,
+                //     maxFriction = Infinity;
+
+                // if (tangentSpeed > pair.friction * pair.frictionStatic * normalForce * timeScale3) {
+                //     maxFriction = tangentSpeed * timeScale;
+                //     tangentImpulse = Common.clamp(
+                //         pair.friction * tangentVelocityDirection * timeScale3,
+                //         -maxFriction, maxFriction
+                //     );
                 var normalOverlap = pair.separation + normalVelocity;
-                var normalForce = Math.min(normalOverlap, 1);
+                var normalForce = Math.min(normalOverlap, 1) * timeScale3;
                 normalForce = normalOverlap < 0 ? 0 : normalForce;
                 
                 var frictionLimit = normalForce * friction;
 
                 if (tangentVelocity > frictionLimit || -tangentVelocity > frictionLimit) {
-                    maxFriction = tangentVelocity > 0 ? tangentVelocity : -tangentVelocity;
-                    tangentImpulse = pair.friction * (tangentVelocity > 0 ? 1 : -1) * timeScaleSquared;
+                    maxFriction = (tangentVelocity > 0 ? tangentVelocity : -tangentVelocity) * timeScale;
+                    tangentImpulse = pair.friction * (tangentVelocity > 0 ? 1 : -1) * timeScale3;
                     
                     if (tangentImpulse < -maxFriction) {
                         tangentImpulse = -maxFriction;
@@ -337,7 +324,6 @@
                 } else {
                     tangentImpulse = tangentVelocity;
                     maxFriction = NumberMaxValue;
->>>>>>> 039212a5
                 }
 
                 // account for mass, inertia and contact offset
@@ -350,11 +336,7 @@
                 tangentImpulse *= share;
 
                 // handle high velocity and resting collisions separately
-<<<<<<< HEAD
                 if (normalVelocity < 0 && normalVelocity * normalVelocity > Resolver._restingThresh * timeScale2) {
-=======
-                if (normalVelocity * normalVelocity > restingThresh && normalVelocity < 0) {
->>>>>>> 039212a5
                     // high normal velocity so clear cached contact normal impulse
                     contact.normalImpulse = 0;
                 } else {
@@ -367,11 +349,7 @@
                 }
 
                 // handle high velocity and resting collisions separately
-<<<<<<< HEAD
                 if (tangentVelocity * tangentVelocity > Resolver._restingThreshTangent * timeScale2) {
-=======
-                if (tangentVelocity * tangentVelocity > restingThreshTangent) {
->>>>>>> 039212a5
                     // high tangent velocity so clear cached contact tangent impulse
                     contact.tangentImpulse = 0;
                 } else {
