/**
* This module has now been replaced by `Matter.Collision`.
*
* All usage should be migrated to `Matter.Collision`.
* For back-compatibility purposes this module will remain for a short term and then later removed in a future release.
*
* The `Matter.SAT` module contains methods for detecting collisions using the Separating Axis Theorem.
*
* @class SAT
* @deprecated
*/

var SAT = {};

module.exports = SAT;

<<<<<<< HEAD
var Vertices = require('../geometry/Vertices');
var Vector = require('../geometry/Vector');
var Common = require('../core/Common');
=======
var Collision = require('./Collision');
var Common = require('../core/Common');
var deprecated = Common.deprecated;
>>>>>>> 039212a5

(function() {

    SAT._reuseMotionThresh = 0.2;

    /**
     * Detect collision between two bodies using the Separating Axis Theorem.
     * @deprecated replaced by Collision.collides
     * @method collides
     * @param {body} bodyA
     * @param {body} bodyB
<<<<<<< HEAD
     * @param {collision} previousCollision
     * @param {number} [delta=0]
     * @return {collision} collision
     */
    SAT.collides = function(bodyA, bodyB, previousCollision, delta) {
        var overlapAB,
            overlapBA, 
            minOverlap,
            collision,
            canReusePrevCol = false,
            timeScale = delta / Common._timeUnit;

        delta = typeof delta !== 'undefined' ? delta : 0;

        if (previousCollision) {
            // estimate total motion
            var parentA = bodyA.parent,
                parentB = bodyB.parent,
                motion = parentA.speed * parentA.speed + parentA.angularSpeed * parentA.angularSpeed
                       + parentB.speed * parentB.speed + parentB.angularSpeed * parentB.angularSpeed;

            // we may be able to (partially) reuse collision result 
            // but only safe if collision was resting
            canReusePrevCol = previousCollision && previousCollision.collided && motion < SAT._reuseMotionThresh * timeScale * timeScale;

            // reuse collision object
            collision = previousCollision;
        } else {
            collision = { collided: false, bodyA: bodyA, bodyB: bodyB };
        }

        if (previousCollision && canReusePrevCol) {
            // if we can reuse the collision result
            // we only need to test the previously found axis
            var axisBodyA = collision.axisBody,
                axisBodyB = axisBodyA === bodyA ? bodyB : bodyA,
                axes = [axisBodyA.axes[previousCollision.axisNumber]];

            minOverlap = SAT._overlapAxes(axisBodyA.vertices, axisBodyB.vertices, axes);
            collision.reused = true;

            if (minOverlap.overlap <= 0) {
                collision.collided = false;
                return collision;
            }
        } else {
            // if we can't reuse a result, perform a full SAT test

            overlapAB = SAT._overlapAxes(bodyA.vertices, bodyB.vertices, bodyA.axes);

            if (overlapAB.overlap <= 0) {
                collision.collided = false;
                return collision;
            }

            overlapBA = SAT._overlapAxes(bodyB.vertices, bodyA.vertices, bodyB.axes);

            if (overlapBA.overlap <= 0) {
                collision.collided = false;
                return collision;
            }

            if (overlapAB.overlap < overlapBA.overlap) {
                minOverlap = overlapAB;
                collision.axisBody = bodyA;
            } else {
                minOverlap = overlapBA;
                collision.axisBody = bodyB;
            }

            // important for reuse later
            collision.axisNumber = minOverlap.axisNumber;
        }

        collision.bodyA = bodyA.id < bodyB.id ? bodyA : bodyB;
        collision.bodyB = bodyA.id < bodyB.id ? bodyB : bodyA;
        collision.collided = true;
        collision.depth = minOverlap.overlap;
        collision.parentA = collision.bodyA.parent;
        collision.parentB = collision.bodyB.parent;
        
        bodyA = collision.bodyA;
        bodyB = collision.bodyB;

        // ensure normal is facing away from bodyA
        if (Vector.dot(minOverlap.axis, Vector.sub(bodyB.position, bodyA.position)) < 0) {
            collision.normal = {
                x: minOverlap.axis.x,
                y: minOverlap.axis.y
            };
        } else {
            collision.normal = {
                x: -minOverlap.axis.x,
                y: -minOverlap.axis.y
            };
        }

        collision.tangent = Vector.perp(collision.normal);

        collision.penetration = collision.penetration || {};
        collision.penetration.x = collision.normal.x * collision.depth;
        collision.penetration.y = collision.normal.y * collision.depth; 

        // find support points, there is always either exactly one or two
        var verticesB = SAT._findSupports(bodyA, bodyB, collision.normal),
            supports = [];

        // find the supports from bodyB that are inside bodyA
        if (Vertices.contains(bodyA.vertices, verticesB[0]))
            supports.push(verticesB[0]);

        if (Vertices.contains(bodyA.vertices, verticesB[1]))
            supports.push(verticesB[1]);

        // find the supports from bodyA that are inside bodyB
        if (supports.length < 2) {
            var verticesA = SAT._findSupports(bodyB, bodyA, Vector.neg(collision.normal));
                
            if (Vertices.contains(bodyB.vertices, verticesA[0]))
                supports.push(verticesA[0]);

            if (supports.length < 2 && Vertices.contains(bodyB.vertices, verticesA[1]))
                supports.push(verticesA[1]);
        }

        // account for the edge case of overlapping but no vertex containment
        if (supports.length < 1)
            supports = [verticesB[0]];
        
        collision.supports = supports;

        return collision;
    };

    /**
     * Find the overlap between two sets of vertices.
     * @method _overlapAxes
     * @private
     * @param {} verticesA
     * @param {} verticesB
     * @param {} axes
     * @return result
     */
    SAT._overlapAxes = function(verticesA, verticesB, axes) {
        var projectionA = Vector._temp[0], 
            projectionB = Vector._temp[1],
            result = { overlap: Number.MAX_VALUE },
            overlap,
            axis;

        for (var i = 0; i < axes.length; i++) {
            axis = axes[i];

            SAT._projectToAxis(projectionA, verticesA, axis);
            SAT._projectToAxis(projectionB, verticesB, axis);

            overlap = Math.min(projectionA.max - projectionB.min, projectionB.max - projectionA.min);

            if (overlap <= 0) {
                result.overlap = overlap;
                return result;
            }

            if (overlap < result.overlap) {
                result.overlap = overlap;
                result.axis = axis;
                result.axisNumber = i;
            }
        }

        return result;
=======
     * @return {collision} collision
     */
    SAT.collides = function(bodyA, bodyB) {
        return Collision.collides(bodyA, bodyB);
>>>>>>> 039212a5
    };

    deprecated(SAT, 'collides', 'SAT.collides ➤ replaced by Collision.collides');

})();<|MERGE_RESOLUTION|>--- conflicted
+++ resolved
@@ -14,15 +14,9 @@
 
 module.exports = SAT;
 
-<<<<<<< HEAD
-var Vertices = require('../geometry/Vertices');
-var Vector = require('../geometry/Vector');
-var Common = require('../core/Common');
-=======
 var Collision = require('./Collision');
 var Common = require('../core/Common');
 var deprecated = Common.deprecated;
->>>>>>> 039212a5
 
 (function() {
 
@@ -34,184 +28,10 @@
      * @method collides
      * @param {body} bodyA
      * @param {body} bodyB
-<<<<<<< HEAD
-     * @param {collision} previousCollision
-     * @param {number} [delta=0]
-     * @return {collision} collision
-     */
-    SAT.collides = function(bodyA, bodyB, previousCollision, delta) {
-        var overlapAB,
-            overlapBA, 
-            minOverlap,
-            collision,
-            canReusePrevCol = false,
-            timeScale = delta / Common._timeUnit;
-
-        delta = typeof delta !== 'undefined' ? delta : 0;
-
-        if (previousCollision) {
-            // estimate total motion
-            var parentA = bodyA.parent,
-                parentB = bodyB.parent,
-                motion = parentA.speed * parentA.speed + parentA.angularSpeed * parentA.angularSpeed
-                       + parentB.speed * parentB.speed + parentB.angularSpeed * parentB.angularSpeed;
-
-            // we may be able to (partially) reuse collision result 
-            // but only safe if collision was resting
-            canReusePrevCol = previousCollision && previousCollision.collided && motion < SAT._reuseMotionThresh * timeScale * timeScale;
-
-            // reuse collision object
-            collision = previousCollision;
-        } else {
-            collision = { collided: false, bodyA: bodyA, bodyB: bodyB };
-        }
-
-        if (previousCollision && canReusePrevCol) {
-            // if we can reuse the collision result
-            // we only need to test the previously found axis
-            var axisBodyA = collision.axisBody,
-                axisBodyB = axisBodyA === bodyA ? bodyB : bodyA,
-                axes = [axisBodyA.axes[previousCollision.axisNumber]];
-
-            minOverlap = SAT._overlapAxes(axisBodyA.vertices, axisBodyB.vertices, axes);
-            collision.reused = true;
-
-            if (minOverlap.overlap <= 0) {
-                collision.collided = false;
-                return collision;
-            }
-        } else {
-            // if we can't reuse a result, perform a full SAT test
-
-            overlapAB = SAT._overlapAxes(bodyA.vertices, bodyB.vertices, bodyA.axes);
-
-            if (overlapAB.overlap <= 0) {
-                collision.collided = false;
-                return collision;
-            }
-
-            overlapBA = SAT._overlapAxes(bodyB.vertices, bodyA.vertices, bodyB.axes);
-
-            if (overlapBA.overlap <= 0) {
-                collision.collided = false;
-                return collision;
-            }
-
-            if (overlapAB.overlap < overlapBA.overlap) {
-                minOverlap = overlapAB;
-                collision.axisBody = bodyA;
-            } else {
-                minOverlap = overlapBA;
-                collision.axisBody = bodyB;
-            }
-
-            // important for reuse later
-            collision.axisNumber = minOverlap.axisNumber;
-        }
-
-        collision.bodyA = bodyA.id < bodyB.id ? bodyA : bodyB;
-        collision.bodyB = bodyA.id < bodyB.id ? bodyB : bodyA;
-        collision.collided = true;
-        collision.depth = minOverlap.overlap;
-        collision.parentA = collision.bodyA.parent;
-        collision.parentB = collision.bodyB.parent;
-        
-        bodyA = collision.bodyA;
-        bodyB = collision.bodyB;
-
-        // ensure normal is facing away from bodyA
-        if (Vector.dot(minOverlap.axis, Vector.sub(bodyB.position, bodyA.position)) < 0) {
-            collision.normal = {
-                x: minOverlap.axis.x,
-                y: minOverlap.axis.y
-            };
-        } else {
-            collision.normal = {
-                x: -minOverlap.axis.x,
-                y: -minOverlap.axis.y
-            };
-        }
-
-        collision.tangent = Vector.perp(collision.normal);
-
-        collision.penetration = collision.penetration || {};
-        collision.penetration.x = collision.normal.x * collision.depth;
-        collision.penetration.y = collision.normal.y * collision.depth; 
-
-        // find support points, there is always either exactly one or two
-        var verticesB = SAT._findSupports(bodyA, bodyB, collision.normal),
-            supports = [];
-
-        // find the supports from bodyB that are inside bodyA
-        if (Vertices.contains(bodyA.vertices, verticesB[0]))
-            supports.push(verticesB[0]);
-
-        if (Vertices.contains(bodyA.vertices, verticesB[1]))
-            supports.push(verticesB[1]);
-
-        // find the supports from bodyA that are inside bodyB
-        if (supports.length < 2) {
-            var verticesA = SAT._findSupports(bodyB, bodyA, Vector.neg(collision.normal));
-                
-            if (Vertices.contains(bodyB.vertices, verticesA[0]))
-                supports.push(verticesA[0]);
-
-            if (supports.length < 2 && Vertices.contains(bodyB.vertices, verticesA[1]))
-                supports.push(verticesA[1]);
-        }
-
-        // account for the edge case of overlapping but no vertex containment
-        if (supports.length < 1)
-            supports = [verticesB[0]];
-        
-        collision.supports = supports;
-
-        return collision;
-    };
-
-    /**
-     * Find the overlap between two sets of vertices.
-     * @method _overlapAxes
-     * @private
-     * @param {} verticesA
-     * @param {} verticesB
-     * @param {} axes
-     * @return result
-     */
-    SAT._overlapAxes = function(verticesA, verticesB, axes) {
-        var projectionA = Vector._temp[0], 
-            projectionB = Vector._temp[1],
-            result = { overlap: Number.MAX_VALUE },
-            overlap,
-            axis;
-
-        for (var i = 0; i < axes.length; i++) {
-            axis = axes[i];
-
-            SAT._projectToAxis(projectionA, verticesA, axis);
-            SAT._projectToAxis(projectionB, verticesB, axis);
-
-            overlap = Math.min(projectionA.max - projectionB.min, projectionB.max - projectionA.min);
-
-            if (overlap <= 0) {
-                result.overlap = overlap;
-                return result;
-            }
-
-            if (overlap < result.overlap) {
-                result.overlap = overlap;
-                result.axis = axis;
-                result.axisNumber = i;
-            }
-        }
-
-        return result;
-=======
      * @return {collision} collision
      */
     SAT.collides = function(bodyA, bodyB) {
         return Collision.collides(bodyA, bodyB);
->>>>>>> 039212a5
     };
 
     deprecated(SAT, 'collides', 'SAT.collides ➤ replaced by Collision.collides');
