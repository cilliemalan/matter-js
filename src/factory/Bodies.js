/**
* The `Matter.Bodies` module contains factory methods for creating rigid body models 
* with commonly used body configurations (such as rectangles, circles and other polygons).
*
* See the included usage [examples](https://github.com/liabru/matter-js/tree/master/examples).
*
* @class Bodies
*/

// TODO: true circle bodies

var Bodies = {};

module.exports = Bodies;

var Vertices = require('../geometry/Vertices');
var Common = require('../core/Common');
var Body = require('../body/Body');
var Bounds = require('../geometry/Bounds');
var Vector = require('../geometry/Vector');

(function() {

    /**
     * Creates a new rigid body model with a rectangle hull. 
     * The options parameter is an object that specifies any properties you wish to override the defaults.
     * See the properties section of the `Matter.Body` module for detailed information on what you can pass via the `options` object.
     * @method rectangle
     * @param {number} x
     * @param {number} y
     * @param {number} width
     * @param {number} height
     * @param {object} [options]
     * @return {body} A new rectangle body
     */
    Bodies.rectangle = function(x, y, width, height, options) {
        options = options || {};

        var rectangle = { 
            label: 'Rectangle Body',
            position: { x: x, y: y },
            vertices: Vertices.fromPath('L 0 0 L ' + width + ' 0 L ' + width + ' ' + height + ' L 0 ' + height)
        };

        if (options.chamfer) {
            var chamfer = options.chamfer;
            rectangle.vertices = Vertices.chamfer(rectangle.vertices, chamfer.radius, 
                                    chamfer.quality, chamfer.qualityMin, chamfer.qualityMax);
            delete options.chamfer;
        }

        return Body.create(Common.extend({}, rectangle, options));
    };
    
    /**
     * Creates a new rigid body model with a trapezoid hull. 
     * The options parameter is an object that specifies any properties you wish to override the defaults.
     * See the properties section of the `Matter.Body` module for detailed information on what you can pass via the `options` object.
     * @method trapezoid
     * @param {number} x
     * @param {number} y
     * @param {number} width
     * @param {number} height
     * @param {number} slope
     * @param {object} [options]
     * @return {body} A new trapezoid body
     */
    Bodies.trapezoid = function(x, y, width, height, slope, options) {
        options = options || {};

        slope *= 0.5;
        var roof = (1 - (slope * 2)) * width;
        
        var x1 = width * slope,
            x2 = x1 + roof,
            x3 = x2 + x1,
            verticesPath;

        if (slope < 0.5) {
            verticesPath = 'L 0 0 L ' + x1 + ' ' + (-height) + ' L ' + x2 + ' ' + (-height) + ' L ' + x3 + ' 0';
        } else {
            verticesPath = 'L 0 0 L ' + x2 + ' ' + (-height) + ' L ' + x3 + ' 0';
        }

        var trapezoid = { 
            label: 'Trapezoid Body',
            position: { x: x, y: y },
            vertices: Vertices.fromPath(verticesPath)
        };

        if (options.chamfer) {
            var chamfer = options.chamfer;
            trapezoid.vertices = Vertices.chamfer(trapezoid.vertices, chamfer.radius, 
                                    chamfer.quality, chamfer.qualityMin, chamfer.qualityMax);
            delete options.chamfer;
        }

        return Body.create(Common.extend({}, trapezoid, options));
    };

    /**
     * Creates a new rigid body model with a circle hull. 
     * The options parameter is an object that specifies any properties you wish to override the defaults.
     * See the properties section of the `Matter.Body` module for detailed information on what you can pass via the `options` object.
     * @method circle
     * @param {number} x
     * @param {number} y
     * @param {number} radius
     * @param {object} [options]
     * @param {number} [maxSides]
     * @return {body} A new circle body
     */
    Bodies.circle = function(x, y, radius, options, maxSides) {
        options = options || {};

        var circle = {
            label: 'Circle Body',
            circleRadius: radius
        };
        
        // approximate circles with polygons until true circles implemented in SAT
        maxSides = maxSides || 25;
        var sides = Math.ceil(Math.max(10, Math.min(maxSides, radius)));

        // optimisation: always use even number of sides (half the number of unique axes)
        if (sides % 2 === 1)
            sides += 1;

        return Bodies.polygon(x, y, sides, radius, Common.extend({}, circle, options));
    };

    /**
     * Creates a new rigid body model with a regular polygon hull with the given number of sides. 
     * The options parameter is an object that specifies any properties you wish to override the defaults.
     * See the properties section of the `Matter.Body` module for detailed information on what you can pass via the `options` object.
     * @method polygon
     * @param {number} x
     * @param {number} y
     * @param {number} sides
     * @param {number} radius
     * @param {object} [options]
     * @return {body} A new regular polygon body
     */
    Bodies.polygon = function(x, y, sides, radius, options) {
        options = options || {};

        if (sides < 3)
            return Bodies.circle(x, y, radius, options);

        var theta = 2 * Math.PI / sides,
            path = '',
            offset = theta * 0.5;

        for (var i = 0; i < sides; i += 1) {
            var angle = offset + (i * theta),
                xx = Math.cos(angle) * radius,
                yy = Math.sin(angle) * radius;

            path += 'L ' + xx.toFixed(3) + ' ' + yy.toFixed(3) + ' ';
        }

        var polygon = { 
            label: 'Polygon Body',
            position: { x: x, y: y },
            vertices: Vertices.fromPath(path)
        };

        if (options.chamfer) {
            var chamfer = options.chamfer;
            polygon.vertices = Vertices.chamfer(polygon.vertices, chamfer.radius, 
                                    chamfer.quality, chamfer.qualityMin, chamfer.qualityMax);
            delete options.chamfer;
        }

        return Body.create(Common.extend({}, polygon, options));
    };

    /**
     * Creates a body using the supplied vertices (or an array containing multiple sets of vertices).
     * If the vertices are convex, they will pass through as supplied.
     * Otherwise if the vertices are concave, they will be decomposed if [poly-decomp.js](https://github.com/schteppe/poly-decomp.js) is available.
     * Note that this process is not guaranteed to support complex sets of vertices (e.g. those with holes may fail).
     * By default the decomposition will discard collinear edges (to improve performance).
     * It can also optionally discard any parts that have an area less than `minimumArea`.
     * If the vertices can not be decomposed, the result will fall back to using the convex hull.
     * The options parameter is an object that specifies any `Matter.Body` properties you wish to override the defaults.
     * See the properties section of the `Matter.Body` module for detailed information on what you can pass via the `options` object.
     * @method fromVertices
     * @param {number} x
     * @param {number} y
     * @param [[vector]] vertexSets
     * @param {object} [options]
     * @param {bool} [flagInternal=false]
     * @param {number} [removeCollinear=0.01]
     * @param {number} [minimumArea=10]
     * @return {body}
     */
    Bodies.fromVertices = function(x, y, vertexSets, options, flagInternal, removeCollinear, minimumArea) {
        var body,
            parts,
            isConvex,
            vertices,
            i,
            j,
            k,
            v,
            z;

        options = options || {};
        parts = [];

        flagInternal = typeof flagInternal !== 'undefined' ? flagInternal : false;
        removeCollinear = typeof removeCollinear !== 'undefined' ? removeCollinear : 0.01;
        minimumArea = typeof minimumArea !== 'undefined' ? minimumArea : 10;

<<<<<<< HEAD
        if (!window.decomp) {
            Common.warn('Bodies.fromVertices: poly-decomp.js required. Could not decompose vertices. Fallback to convex hull.');
=======
        var decomp = window.decomp;

        if (!decomp) {
            Common.log('Bodies.fromVertices: poly-decomp.js required. Could not decompose vertices. Fallback to convex hull.', 'warn');
>>>>>>> 3d8f88e9
        }

        // ensure vertexSets is an array of arrays
        if (!Common.isArray(vertexSets[0])) {
            vertexSets = [vertexSets];
        }

        for (v = 0; v < vertexSets.length; v += 1) {
            vertices = vertexSets[v];
            isConvex = Vertices.isConvex(vertices);

            if (isConvex || !decomp) {
                if (isConvex) {
                    vertices = Vertices.clockwiseSort(vertices);
                } else {
                    // fallback to convex hull when decomposition is not possible
                    vertices = Vertices.hull(vertices);
                }

                parts.push({
                    position: { x: x, y: y },
                    vertices: vertices
                });
            } else {
                // initialise a decomposition
                var concave = vertices.map(function(vertex) {
                    return [vertex.x, vertex.y];
                });

                // vertices are concave and simple, we can decompose into parts
                decomp.makeCCW(concave);
                if (removeCollinear !== false)
                    decomp.removeCollinearPoints(concave, removeCollinear);

                // use the quick decomposition algorithm (Bayazit)
                var decomposed = decomp.quickDecomp(concave);

                // for each decomposed chunk
                for (i = 0; i < decomposed.length; i++) {
                    var chunk = decomposed[i];

                    // convert vertices into the correct structure
                    var chunkVertices = chunk.map(function(vertices) {
                        return {
                            x: vertices[0],
                            y: vertices[1]
                        };
                    });

                    // skip small chunks
                    if (minimumArea > 0 && Vertices.area(chunkVertices) < minimumArea)
                        continue;

                    // create a compound part
                    parts.push({
                        position: Vertices.centre(chunkVertices),
                        vertices: chunkVertices
                    });
                }
            }
        }

        // create body parts
        for (i = 0; i < parts.length; i++) {
            parts[i] = Body.create(Common.extend(parts[i], options));
        }

        // flag internal edges (coincident part edges)
        if (flagInternal) {
            var coincident_max_dist = 5;

            for (i = 0; i < parts.length; i++) {
                var partA = parts[i];

                for (j = i + 1; j < parts.length; j++) {
                    var partB = parts[j];

                    if (Bounds.overlaps(partA.bounds, partB.bounds)) {
                        var pav = partA.vertices,
                            pbv = partB.vertices;

                        // iterate vertices of both parts
                        for (k = 0; k < partA.vertices.length; k++) {
                            for (z = 0; z < partB.vertices.length; z++) {
                                // find distances between the vertices
                                var da = Vector.magnitudeSquared(Vector.sub(pav[(k + 1) % pav.length], pbv[z])),
                                    db = Vector.magnitudeSquared(Vector.sub(pav[k], pbv[(z + 1) % pbv.length]));

                                // if both vertices are very close, consider the edge concident (internal)
                                if (da < coincident_max_dist && db < coincident_max_dist) {
                                    pav[k].isInternal = true;
                                    pbv[z].isInternal = true;
                                }
                            }
                        }

                    }
                }
            }
        }

        if (parts.length > 1) {
            // create the parent body to be returned, that contains generated compound parts
            body = Body.create(Common.extend({ parts: parts.slice(0) }, options));
            Body.setPosition(body, { x: x, y: y });

            return body;
        } else {
            return parts[0];
        }
    };

})();
<|MERGE_RESOLUTION|>--- conflicted
+++ resolved
@@ -213,15 +213,10 @@
         removeCollinear = typeof removeCollinear !== 'undefined' ? removeCollinear : 0.01;
         minimumArea = typeof minimumArea !== 'undefined' ? minimumArea : 10;
 
-<<<<<<< HEAD
-        if (!window.decomp) {
+        var decomp = window.decomp;
+
+        if (!decomp) {
             Common.warn('Bodies.fromVertices: poly-decomp.js required. Could not decompose vertices. Fallback to convex hull.');
-=======
-        var decomp = window.decomp;
-
-        if (!decomp) {
-            Common.log('Bodies.fromVertices: poly-decomp.js required. Could not decompose vertices. Fallback to convex hull.', 'warn');
->>>>>>> 3d8f88e9
         }
 
         // ensure vertexSets is an array of arrays
@@ -334,4 +329,4 @@
         }
     };
 
-})();
+})();